#![no_std]
#![no_main]

#[macro_use]
extern crate alloc;

use alloc::boxed::Box;

use alloc::collections::BTreeMap;
use casper_contract::{
    contract_api::{runtime, storage, system},
    unwrap_or_revert::UnwrapOrRevert,
};
use casper_types::{
    contracts::{NamedKeys, Parameters},
    mint::{ACCESS_KEY, HASH_KEY},
    proof_of_stake::{
        ARG_ACCOUNT, ARG_AMOUNT, ARG_PURSE, METHOD_FINALIZE_PAYMENT, METHOD_GET_PAYMENT_PURSE,
        METHOD_GET_REFUND_PURSE, METHOD_SET_REFUND_PURSE,
    },
<<<<<<< HEAD
    CLType, CLValue, ContractHash, ContractPackageHash, ContractVersion, EntryPoint,
    EntryPointAccess, EntryPointType, EntryPoints, Parameter, URef,
=======
    standard_payment::METHOD_PAY,
    CLType, CLValue, ContractHash, ContractVersion, EntryPoint, EntryPointAccess, EntryPointType,
    EntryPoints, Parameter, URef,
>>>>>>> 3f49435c
};

pub const MODIFIED_MINT_EXT_FUNCTION_NAME: &str = "modified_mint_ext";
pub const POS_EXT_FUNCTION_NAME: &str = "pos_ext";
const VERSION_ENTRY_POINT: &str = "version";
const UPGRADED_VERSION: &str = "1.1.0";

#[no_mangle]
pub extern "C" fn mint() {
    modified_mint::mint();
}

#[no_mangle]
pub extern "C" fn create() {
    modified_mint::create();
}

#[no_mangle]
pub extern "C" fn balance() {
    modified_mint::balance();
}

#[no_mangle]
pub extern "C" fn transfer() {
    modified_mint::transfer();
}

#[no_mangle]
pub extern "C" fn read_base_round_reward() {
    modified_mint::read_base_round_reward()
}

#[no_mangle]
pub extern "C" fn version() {
    runtime::ret(CLValue::from_t(UPGRADED_VERSION).unwrap_or_revert());
}

#[no_mangle]
pub extern "C" fn pay() {
    standard_payment::delegate();
}

fn upgrade_mint() -> (ContractHash, ContractVersion) {
    let mint_package_hash: ContractPackageHash = runtime::get_key(HASH_KEY)
        .expect("should have mint")
        .into_hash()
        .expect("should be hash")
        .into();
    let _mint_access_key: URef = runtime::get_key(ACCESS_KEY)
        .unwrap_or_revert()
        .into_uref()
        .expect("shuold be uref");

    let mut entry_points = modified_mint::get_entry_points();
    let entry_point = EntryPoint::new(
        VERSION_ENTRY_POINT,
        Parameters::new(),
        CLType::String,
        EntryPointAccess::Public,
        EntryPointType::Contract,
    );
    entry_points.add_entry_point(entry_point);

    let named_keys = NamedKeys::new();
    storage::add_contract_version(mint_package_hash, entry_points, named_keys)
}

fn upgrade_proof_of_stake() -> (ContractHash, ContractVersion) {
    const HASH_KEY_NAME: &str = "pos_hash";
    const ACCESS_KEY_NAME: &str = "pos_access";

    let pos_package_hash: ContractPackageHash = runtime::get_key(HASH_KEY_NAME)
        .expect("should have mint")
        .into_hash()
        .expect("should be hash")
        .into();
    let _pos_access_key: URef = runtime::get_key(ACCESS_KEY_NAME)
        .unwrap_or_revert()
        .into_uref()
        .expect("should be uref");

    let entry_points = {
        let mut entry_points = EntryPoints::new();

        let get_payment_purse = EntryPoint::new(
            METHOD_GET_PAYMENT_PURSE,
            vec![],
            CLType::URef,
            EntryPointAccess::Public,
            EntryPointType::Contract,
        );
        entry_points.add_entry_point(get_payment_purse);

        let set_refund_purse = EntryPoint::new(
            METHOD_SET_REFUND_PURSE,
            vec![Parameter::new(ARG_PURSE, CLType::URef)],
            CLType::Unit,
            EntryPointAccess::Public,
            EntryPointType::Contract,
        );
        entry_points.add_entry_point(set_refund_purse);

        let get_refund_purse = EntryPoint::new(
            METHOD_GET_REFUND_PURSE,
            vec![],
            CLType::Option(Box::new(CLType::URef)),
            EntryPointAccess::Public,
            EntryPointType::Contract,
        );
        entry_points.add_entry_point(get_refund_purse);

        let finalize_payment = EntryPoint::new(
            METHOD_FINALIZE_PAYMENT,
            vec![
                Parameter::new(ARG_AMOUNT, CLType::U512),
                Parameter::new(ARG_ACCOUNT, CLType::ByteArray(32)),
            ],
            CLType::Unit,
            EntryPointAccess::Public,
            EntryPointType::Contract,
        );
        entry_points.add_entry_point(finalize_payment);

        entry_points
    };

    let named_keys = NamedKeys::new();

    storage::add_contract_version(pos_package_hash, entry_points, named_keys)
}

#[no_mangle]
pub extern "C" fn get_payment_purse() {
    pos::get_payment_purse();
}

#[no_mangle]
pub extern "C" fn set_refund_purse() {
    pos::set_refund_purse();
}

#[no_mangle]
pub extern "C" fn get_refund_purse() {
    pos::get_refund_purse();
}

#[no_mangle]
pub extern "C" fn finalize_payment() {
    pos::finalize_payment();
}

fn upgrade_standard_payment() -> (ContractHash, ContractVersion) {
    const HASH_KEY_NAME: &str = "standard_payment_hash";
    const ACCESS_KEY_NAME: &str = "standard_payment_access";
    const ARG_AMOUNT: &str = "amount";

    let standard_payment_package_hash: ContractPackageHash = runtime::get_key(HASH_KEY_NAME)
        .expect("should have mint")
        .into_hash()
        .expect("should be hash")
        .into();
    let _standard_payment_access_key: URef = runtime::get_key(ACCESS_KEY_NAME)
        .unwrap_or_revert()
        .into_uref()
        .expect("shuold be uref");

    let entry_points = {
        let mut entry_points = EntryPoints::new();

        let entry_point = EntryPoint::new(
            METHOD_PAY,
            vec![Parameter::new(ARG_AMOUNT, CLType::U512)],
            CLType::Result {
                ok: Box::new(CLType::Unit),
                err: Box::new(CLType::U32),
            },
            EntryPointAccess::Public,
            EntryPointType::Session,
        );
        entry_points.add_entry_point(entry_point);

        entry_points
    };

    let named_keys = NamedKeys::new();

    storage::add_contract_version(standard_payment_package_hash, entry_points, named_keys)
}

#[no_mangle]
pub extern "C" fn upgrade() {
    let mut upgrades: BTreeMap<ContractHash, ContractHash> = BTreeMap::new();

    {
        let old_mint_hash = system::get_mint();
        let (new_mint_hash, _new_mint_version) = upgrade_mint();
        upgrades.insert(old_mint_hash, new_mint_hash);
    }

    {
        let old_pos_hash = system::get_proof_of_stake();
        let (new_pos_hash, _new_pos_version) = upgrade_proof_of_stake();
        upgrades.insert(old_pos_hash, new_pos_hash);
    }

    {
        let old_standard_payment_hash = system::get_standard_payment();
        let (new_standard_payment_hash, _new_standard_payment_version) = upgrade_standard_payment();
        upgrades.insert(old_standard_payment_hash, new_standard_payment_hash);
    }

    runtime::ret(CLValue::from_t(upgrades).unwrap());
}<|MERGE_RESOLUTION|>--- conflicted
+++ resolved
@@ -18,14 +18,9 @@
         ARG_ACCOUNT, ARG_AMOUNT, ARG_PURSE, METHOD_FINALIZE_PAYMENT, METHOD_GET_PAYMENT_PURSE,
         METHOD_GET_REFUND_PURSE, METHOD_SET_REFUND_PURSE,
     },
-<<<<<<< HEAD
+    standard_payment::METHOD_PAY,
     CLType, CLValue, ContractHash, ContractPackageHash, ContractVersion, EntryPoint,
     EntryPointAccess, EntryPointType, EntryPoints, Parameter, URef,
-=======
-    standard_payment::METHOD_PAY,
-    CLType, CLValue, ContractHash, ContractVersion, EntryPoint, EntryPointAccess, EntryPointType,
-    EntryPoints, Parameter, URef,
->>>>>>> 3f49435c
 };
 
 pub const MODIFIED_MINT_EXT_FUNCTION_NAME: &str = "modified_mint_ext";
@@ -77,7 +72,7 @@
     let _mint_access_key: URef = runtime::get_key(ACCESS_KEY)
         .unwrap_or_revert()
         .into_uref()
-        .expect("shuold be uref");
+        .expect("should be uref");
 
     let mut entry_points = modified_mint::get_entry_points();
     let entry_point = EntryPoint::new(
